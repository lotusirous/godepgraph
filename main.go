--- conflicted
+++ resolved
@@ -23,15 +23,12 @@
 	delveGoroot    = flag.Bool("d", false, "show dependencies of packages in the Go standard library")
 	ignorePrefixes = flag.String("p", "", "a comma-separated list of prefixes to ignore")
 	ignorePackages = flag.String("i", "", "a comma-separated list of packages to ignore")
-<<<<<<< HEAD
 	tagList        = flag.String("tags", "", "a comma-separated list of build tags to consider satisified during the build")
 	horizontal     = flag.Bool("horizontal", false, "lay out the dependency graph horizontally instead of vertically")
-	buildTags      []string
+	includeTests   = flag.Bool("t", false, "include test packages")
 
+	buildTags    []string
 	buildContext = build.Default
-=======
-	includeTests   = flag.Bool("t", false, "include test packages")
->>>>>>> 4ef9c759
 )
 
 func main() {
